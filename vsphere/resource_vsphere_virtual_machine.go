--- conflicted
+++ resolved
@@ -1084,36 +1084,18 @@
 	for _, v := range mvm.Guest.Net {
 		if v.DeviceConfigId >= 0 {
 			log.Printf("[DEBUG] v.Network - %#v", v.Network)
-<<<<<<< HEAD
-			networkInterface := make(map[string]interface{})
-			networkInterface["label"] = v.Network
-			networkInterface["mac_address"] = v.MacAddress
-			log.Printf("[DEBUG] v.Network - %#v", v.Network)
-			for _, ip := range v.IpConfig.IpAddress {
-				p := net.ParseIP(ip.IpAddress)
-				_, ok4 := networkInterface["ipv4_address"]
-				_, ok6 := networkInterface["ipv6_address"]
-				if p.To4() != nil && !ok4 {
-					log.Printf("[DEBUG] p.String - %#v", p.String())
-					log.Printf("[DEBUG] ip.PrefixLength - %#v", ip.PrefixLength)
-					networkInterface["ipv4_address"] = p.String()
-					networkInterface["ipv4_prefix_length"] = ip.PrefixLength
-				} else if p.To16() != nil && !ok6 && !p.IsLinkLocalUnicast() {
-					log.Printf("[DEBUG] p.String - %#v", p.String())
-					log.Printf("[DEBUG] ip.PrefixLength - %#v", ip.PrefixLength)
-					networkInterface["ipv6_address"] = p.String()
-					networkInterface["ipv6_prefix_length"] = ip.PrefixLength
-=======
 			for _, networkInterface := range networkInterfaces {
 				if networkInterface["key"] == v.DeviceConfigId {
 					for _, ip := range v.IpConfig.IpAddress {
 						p := net.ParseIP(ip.IpAddress)
-						if p.To4() != nil {
+						_, ok4 := networkInterface["ipv4_address"]
+						_, ok6 := networkInterface["ipv6_address"]
+						if p.To4() != nil && !ok4 {
 							log.Printf("[DEBUG] p.String - %#v", p.String())
 							log.Printf("[DEBUG] ip.PrefixLength - %#v", ip.PrefixLength)
 							networkInterface["ipv4_address"] = p.String()
 							networkInterface["ipv4_prefix_length"] = ip.PrefixLength
-						} else if p.To16() != nil {
+						} else if p.To16() != nil && !ok6 && !p.IsLinkLocalUnicast() {
 							log.Printf("[DEBUG] p.String - %#v", p.String())
 							log.Printf("[DEBUG] ip.PrefixLength - %#v", ip.PrefixLength)
 							networkInterface["ipv6_address"] = p.String()
@@ -1121,7 +1103,6 @@
 						}
 					}
 					log.Printf("[DEBUG] networkInterface: %#v", networkInterface)
->>>>>>> a1c1cb17
 				}
 			}
 		}
